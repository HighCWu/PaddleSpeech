"""Prepare Librispeech ASR datasets.

Download, unpack and create manifest files.
Manifest file is a json-format file with each line containing the
meta data (i.e. audio filepath, transcript and audio duration)
of each audio file in the data set.
"""
from __future__ import absolute_import
from __future__ import division
from __future__ import print_function

import distutils.util
import os
import sys
import argparse
import soundfile
import json
import codecs
from paddle.v2.dataset.common import md5file
from data_utils.utility import download, unpack

URL_ROOT = "http://www.openslr.org/resources/12"
URL_TEST_CLEAN = URL_ROOT + "/test-clean.tar.gz"
URL_TEST_OTHER = URL_ROOT + "/test-other.tar.gz"
URL_DEV_CLEAN = URL_ROOT + "/dev-clean.tar.gz"
URL_DEV_OTHER = URL_ROOT + "/dev-other.tar.gz"
URL_TRAIN_CLEAN_100 = URL_ROOT + "/train-clean-100.tar.gz"
URL_TRAIN_CLEAN_360 = URL_ROOT + "/train-clean-360.tar.gz"
URL_TRAIN_OTHER_500 = URL_ROOT + "/train-other-500.tar.gz"

MD5_TEST_CLEAN = "32fa31d27d2e1cad72775fee3f4849a9"
MD5_TEST_OTHER = "fb5a50374b501bb3bac4815ee91d3135"
MD5_DEV_CLEAN = "42e2234ba48799c1f50f24a7926300a1"
MD5_DEV_OTHER = "c8d0bcc9cca99d4f8b62fcc847357931"
MD5_TRAIN_CLEAN_100 = "2a93770f6d5c6c964bc36631d331a522"
MD5_TRAIN_CLEAN_360 = "c0e676e450a7ff2f54aeade5171606fa"
MD5_TRAIN_OTHER_500 = "d1a0fd59409feb2c614ce4d30c387708"

parser = argparse.ArgumentParser(description=__doc__)
parser.add_argument(
    "--target_dir",
    default='~/.cache/paddle/dataset/speech/libri',
    type=str,
    help="Directory to save the dataset. (default: %(default)s)")
parser.add_argument(
    "--manifest_prefix",
    default="manifest",
    type=str,
    help="Filepath prefix for output manifests. (default: %(default)s)")
parser.add_argument(
    "--full_download",
    default="True",
    type=distutils.util.strtobool,
    help="Download all datasets for Librispeech."
    " If False, only download a minimal requirement (test-clean, dev-clean"
    " train-clean-100). (default: %(default)s)")
args = parser.parse_args()


<<<<<<< HEAD
=======
def download(url, md5sum, target_dir):
    """Download file from url to target_dir, and check md5sum.
    """
    if not os.path.exists(target_dir): os.makedirs(target_dir)
    filepath = os.path.join(target_dir, url.split("/")[-1])
    if not (os.path.exists(filepath) and md5file(filepath) == md5sum):
        print("Downloading %s ..." % url)
        os.system("wget -c " + url + " -P " + target_dir)
        print("\nMD5 Chesksum %s ..." % filepath)
        if not md5file(filepath) == md5sum:
            raise RuntimeError("MD5 checksum failed.")
    else:
        print("File exists, skip downloading. (%s)" % filepath)
    return filepath


def unpack(filepath, target_dir):
    """Unpack the file to the target_dir.
    """
    print("Unpacking %s ..." % filepath)
    tar = tarfile.open(filepath)
    tar.extractall(target_dir)
    tar.close()


>>>>>>> 7cedca4d
def create_manifest(data_dir, manifest_path):
    """Create a manifest json file summarizing the data set, with each line
    containing the meta data (i.e. audio filepath, transcription text, audio
    duration) of each audio file within the data set.
    """
    print("Creating manifest %s ..." % manifest_path)
    json_lines = []
    for subfolder, _, filelist in sorted(os.walk(data_dir)):
        text_filelist = [
            filename for filename in filelist if filename.endswith('trans.txt')
        ]
        if len(text_filelist) > 0:
            text_filepath = os.path.join(data_dir, subfolder, text_filelist[0])
            for line in open(text_filepath):
                segments = line.strip().split()
                text = ' '.join(segments[1:]).lower()
                audio_filepath = os.path.join(data_dir, subfolder,
                                              segments[0] + '.flac')
                audio_data, samplerate = soundfile.read(audio_filepath)
                duration = float(len(audio_data)) / samplerate
                json_lines.append(
                    json.dumps({
                        'audio_filepath': audio_filepath,
                        'duration': duration,
                        'text': text
                    }))
    with codecs.open(manifest_path, 'w', 'utf-8') as out_file:
        for line in json_lines:
            out_file.write(line + '\n')


def prepare_dataset(url, md5sum, target_dir, manifest_path):
    """Download, unpack and create summmary manifest file.
    """
    if not os.path.exists(os.path.join(target_dir, "LibriSpeech")):
        # download
        filepath = download(url, md5sum, target_dir)
        # unpack
        unpack(filepath, target_dir)
    else:
        print("Skip downloading and unpacking. Data already exists in %s." %
              target_dir)
    # create manifest json file
    create_manifest(target_dir, manifest_path)


def main():
    args.target_dir = os.path.expanduser(args.target_dir)

    prepare_dataset(
        url=URL_TEST_CLEAN,
        md5sum=MD5_TEST_CLEAN,
        target_dir=os.path.join(args.target_dir, "test-clean"),
        manifest_path=args.manifest_prefix + ".test-clean")
    prepare_dataset(
        url=URL_DEV_CLEAN,
        md5sum=MD5_DEV_CLEAN,
        target_dir=os.path.join(args.target_dir, "dev-clean"),
        manifest_path=args.manifest_prefix + ".dev-clean")
    if args.full_download:
        prepare_dataset(
            url=URL_TRAIN_CLEAN_100,
            md5sum=MD5_TRAIN_CLEAN_100,
            target_dir=os.path.join(args.target_dir, "train-clean-100"),
            manifest_path=args.manifest_prefix + ".train-clean-100")
        prepare_dataset(
            url=URL_TEST_OTHER,
            md5sum=MD5_TEST_OTHER,
            target_dir=os.path.join(args.target_dir, "test-other"),
            manifest_path=args.manifest_prefix + ".test-other")
        prepare_dataset(
            url=URL_DEV_OTHER,
            md5sum=MD5_DEV_OTHER,
            target_dir=os.path.join(args.target_dir, "dev-other"),
            manifest_path=args.manifest_prefix + ".dev-other")
        prepare_dataset(
            url=URL_TRAIN_CLEAN_360,
            md5sum=MD5_TRAIN_CLEAN_360,
            target_dir=os.path.join(args.target_dir, "train-clean-360"),
            manifest_path=args.manifest_prefix + ".train-clean-360")
        prepare_dataset(
            url=URL_TRAIN_OTHER_500,
            md5sum=MD5_TRAIN_OTHER_500,
            target_dir=os.path.join(args.target_dir, "train-other-500"),
            manifest_path=args.manifest_prefix + ".train-other-500")


if __name__ == '__main__':
    main()<|MERGE_RESOLUTION|>--- conflicted
+++ resolved
@@ -57,34 +57,6 @@
 args = parser.parse_args()
 
 
-<<<<<<< HEAD
-=======
-def download(url, md5sum, target_dir):
-    """Download file from url to target_dir, and check md5sum.
-    """
-    if not os.path.exists(target_dir): os.makedirs(target_dir)
-    filepath = os.path.join(target_dir, url.split("/")[-1])
-    if not (os.path.exists(filepath) and md5file(filepath) == md5sum):
-        print("Downloading %s ..." % url)
-        os.system("wget -c " + url + " -P " + target_dir)
-        print("\nMD5 Chesksum %s ..." % filepath)
-        if not md5file(filepath) == md5sum:
-            raise RuntimeError("MD5 checksum failed.")
-    else:
-        print("File exists, skip downloading. (%s)" % filepath)
-    return filepath
-
-
-def unpack(filepath, target_dir):
-    """Unpack the file to the target_dir.
-    """
-    print("Unpacking %s ..." % filepath)
-    tar = tarfile.open(filepath)
-    tar.extractall(target_dir)
-    tar.close()
-
-
->>>>>>> 7cedca4d
 def create_manifest(data_dir, manifest_path):
     """Create a manifest json file summarizing the data set, with each line
     containing the meta data (i.e. audio filepath, transcription text, audio
