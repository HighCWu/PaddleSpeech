# Copyright (c) 2021 PaddlePaddle Authors. All Rights Reserved.
#
# Licensed under the Apache License, Version 2.0 (the "License");
# you may not use this file except in compliance with the License.
# You may obtain a copy of the License at
#
#     http://www.apache.org/licenses/LICENSE-2.0
#
# Unless required by applicable law or agreed to in writing, software
# distributed under the License is distributed on an "AS IS" BASIS,
# WITHOUT WARRANTIES OR CONDITIONS OF ANY KIND, either express or implied.
# See the License for the specific language governing permissions and
# limitations under the License.
import argparse
from pathlib import Path

import paddle
import soundfile as sf
import yaml
from timer import timer
from yacs.config import CfgNode

from paddlespeech.t2s.exps.syn_utils import am_to_static
from paddlespeech.t2s.exps.syn_utils import get_am_inference
from paddlespeech.t2s.exps.syn_utils import get_frontend
from paddlespeech.t2s.exps.syn_utils import get_sentences
from paddlespeech.t2s.exps.syn_utils import get_voc_inference
from paddlespeech.t2s.exps.syn_utils import run_frontend
from paddlespeech.t2s.exps.syn_utils import voc_to_static


def evaluate(args):

    # Init body.
    with open(args.am_config) as f:
        am_config = CfgNode(yaml.safe_load(f))
    with open(args.voc_config) as f:
        voc_config = CfgNode(yaml.safe_load(f))

    print("========Args========")
    print(yaml.safe_dump(vars(args)))
    print("========Config========")
    print(am_config)
    print(voc_config)

    sentences = get_sentences(text_file=args.text, lang=args.lang)

    # frontend
    frontend = get_frontend(
        lang=args.lang,
        phones_dict=args.phones_dict,
        tones_dict=args.tones_dict)
    print("frontend done!")

    # acoustic model
    am_name = args.am[:args.am.rindex('_')]
    am_dataset = args.am[args.am.rindex('_') + 1:]

    am_inference = get_am_inference(
        am=args.am,
        am_config=am_config,
        am_ckpt=args.am_ckpt,
        am_stat=args.am_stat,
        phones_dict=args.phones_dict,
        tones_dict=args.tones_dict,
        speaker_dict=args.speaker_dict)
    print("acoustic model done!")
    # vocoder
    voc_inference = get_voc_inference(
        voc=args.voc,
        voc_config=voc_config,
        voc_ckpt=args.voc_ckpt,
        voc_stat=args.voc_stat)
    print("voc done!")

    # whether dygraph to static
    if args.inference_dir:
        # acoustic model
        am_inference = am_to_static(
            am_inference=am_inference,
            am=args.am,
            inference_dir=args.inference_dir,
            speaker_dict=args.speaker_dict)
        # vocoder
        voc_inference = voc_to_static(
            voc_inference=voc_inference,
            voc=args.voc,
            inference_dir=args.inference_dir)

    output_dir = Path(args.output_dir)
    output_dir.mkdir(parents=True, exist_ok=True)
    merge_sentences = False
    # Avoid not stopping at the end of a sub sentence when tacotron2_ljspeech dygraph to static graph
    # but still not stopping in the end (NOTE by yuantian01 Feb 9 2022)
    if am_name == 'tacotron2':
        merge_sentences = True

    get_tone_ids = False
    if am_name == 'speedyspeech':
        get_tone_ids = True

    N = 0
    T = 0
    for utt_id, sentence in sentences:
        with timer() as t:
            frontend_dict = run_frontend(
                frontend=frontend,
                text=sentence,
                merge_sentences=merge_sentences,
                get_tone_ids=get_tone_ids,
                lang=args.lang)
            phone_ids = frontend_dict['phone_ids']
            with paddle.no_grad():
                flags = 0
                for i in range(len(phone_ids)):
                    part_phone_ids = phone_ids[i]
                    # acoustic model
                    if am_name == 'fastspeech2':
                        # multi speaker
                        if am_dataset in {"aishell3", "vctk", "mix"}:
                            spk_id = paddle.to_tensor(args.spk_id)
                            mel = am_inference(part_phone_ids, spk_id)
                        else:
                            mel = am_inference(part_phone_ids)
                    elif am_name == 'speedyspeech':
<<<<<<< HEAD
                        part_tone_ids = tone_ids[i]
                        if am_dataset in {"aishell3", "vctk", "mix"}:
=======
                        part_tone_ids = frontend_dict['tone_ids'][i]
                        if am_dataset in {"aishell3", "vctk"}:
>>>>>>> 2f9bdf23
                            spk_id = paddle.to_tensor(args.spk_id)
                            mel = am_inference(part_phone_ids, part_tone_ids,
                                               spk_id)
                        else:
                            mel = am_inference(part_phone_ids, part_tone_ids)
                    elif am_name == 'tacotron2':
                        mel = am_inference(part_phone_ids)
                    # vocoder
                    wav = voc_inference(mel)
                    if flags == 0:
                        wav_all = wav
                        flags = 1
                    else:
                        wav_all = paddle.concat([wav_all, wav])
        wav = wav_all.numpy()
        N += wav.size
        T += t.elapse
        speed = wav.size / t.elapse
        rtf = am_config.fs / speed
        print(
            f"{utt_id}, mel: {mel.shape}, wave: {wav.shape}, time: {t.elapse}s, Hz: {speed}, RTF: {rtf}."
        )
        sf.write(
            str(output_dir / (utt_id + ".wav")), wav, samplerate=am_config.fs)
        print(f"{utt_id} done!")
    print(f"generation speed: {N / T}Hz, RTF: {am_config.fs / (N / T) }")


def parse_args():
    # parse args and config
    parser = argparse.ArgumentParser(
        description="Synthesize with acoustic model & vocoder")
    # acoustic model
    parser.add_argument(
        '--am',
        type=str,
        default='fastspeech2_csmsc',
        choices=[
            'speedyspeech_csmsc', 'speedyspeech_aishell3', 'fastspeech2_csmsc',
            'fastspeech2_ljspeech', 'fastspeech2_aishell3', 'fastspeech2_vctk',
            'tacotron2_csmsc', 'tacotron2_ljspeech', 'fastspeech2_mix'
        ],
        help='Choose acoustic model type of tts task.')
    parser.add_argument(
        '--am_config', type=str, default=None, help='Config of acoustic model.')
    parser.add_argument(
        '--am_ckpt',
        type=str,
        default=None,
        help='Checkpoint file of acoustic model.')
    parser.add_argument(
        "--am_stat",
        type=str,
        default=None,
        help="mean and standard deviation used to normalize spectrogram when training acoustic model."
    )
    parser.add_argument(
        "--phones_dict", type=str, default=None, help="phone vocabulary file.")
    parser.add_argument(
        "--tones_dict", type=str, default=None, help="tone vocabulary file.")
    parser.add_argument(
        "--speaker_dict", type=str, default=None, help="speaker id map file.")
    parser.add_argument(
        '--spk_id',
        type=int,
        default=0,
        help='spk id for multi speaker acoustic model')
    # vocoder
    parser.add_argument(
        '--voc',
        type=str,
        default='pwgan_csmsc',
        choices=[
            'pwgan_csmsc',
            'pwgan_ljspeech',
            'pwgan_aishell3',
            'pwgan_vctk',
            'mb_melgan_csmsc',
            'style_melgan_csmsc',
            'hifigan_csmsc',
            'hifigan_ljspeech',
            'hifigan_aishell3',
            'hifigan_vctk',
            'wavernn_csmsc',
        ],
        help='Choose vocoder type of tts task.')
    parser.add_argument(
        '--voc_config', type=str, default=None, help='Config of voc.')
    parser.add_argument(
        '--voc_ckpt', type=str, default=None, help='Checkpoint file of voc.')
    parser.add_argument(
        "--voc_stat",
        type=str,
        default=None,
        help="mean and standard deviation used to normalize spectrogram when training voc."
    )
    # other
    parser.add_argument(
        '--lang',
        type=str,
        default='zh',
        help='Choose model language. zh or en or mix')

    parser.add_argument(
        "--inference_dir",
        type=str,
        default=None,
        help="dir to save inference models")
    parser.add_argument(
        "--ngpu", type=int, default=1, help="if ngpu == 0, use cpu.")
    parser.add_argument(
        "--text",
        type=str,
        help="text to synthesize, a 'utt_id sentence' pair per line.")
    parser.add_argument("--output_dir", type=str, help="output dir.")

    args = parser.parse_args()
    return args


def main():
    args = parse_args()

    if args.ngpu == 0:
        paddle.set_device("cpu")
    elif args.ngpu > 0:
        paddle.set_device("gpu")
    else:
        print("ngpu should >= 0 !")

    evaluate(args)


if __name__ == "__main__":
    main()<|MERGE_RESOLUTION|>--- conflicted
+++ resolved
@@ -123,13 +123,8 @@
                         else:
                             mel = am_inference(part_phone_ids)
                     elif am_name == 'speedyspeech':
-<<<<<<< HEAD
-                        part_tone_ids = tone_ids[i]
+                        part_tone_ids = frontend_dict['tone_ids'][i]
                         if am_dataset in {"aishell3", "vctk", "mix"}:
-=======
-                        part_tone_ids = frontend_dict['tone_ids'][i]
-                        if am_dataset in {"aishell3", "vctk"}:
->>>>>>> 2f9bdf23
                             spk_id = paddle.to_tensor(args.spk_id)
                             mel = am_inference(part_phone_ids, part_tone_ids,
                                                spk_id)
