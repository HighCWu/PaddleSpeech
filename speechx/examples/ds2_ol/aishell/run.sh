#!/bin/bash
set +x
set -e

. path.sh

nj=40
stage=0
stop_stage=100

. utils/parse_options.sh

# 1. compile
if [ ! -d ${SPEECHX_EXAMPLES} ]; then
    pushd ${SPEECHX_ROOT} 
    bash build.sh
    popd
fi

# input
mkdir -p data
data=$PWD/data

ckpt_dir=$data/model
model_dir=$ckpt_dir/exp/deepspeech2_online/checkpoints/
vocb_dir=$ckpt_dir/data/lang_char/

# output
mkdir -p exp
exp=$PWD/exp

<<<<<<< HEAD
aishell_wav_scp=aishell_test.scp
if [ ! -d $data/test ]; then
    pushd $data
    wget -c https://paddlespeech.bj.bcebos.com/s2t/paddle_asr_online/aishell_test.zip
    unzip  aishell_test.zip
    popd

    realpath $data/test/*/*.wav > $data/wavlist
    awk -F '/' '{ print $(NF) }' $data/wavlist | awk -F '.' '{ print $1 }' > $data/utt_id
    paste $data/utt_id $data/wavlist > $data/$aishell_wav_scp
fi


if [ ! -d $ckpt_dir ]; then
    mkdir -p $ckpt_dir
    wget -P $ckpt_dir -c https://paddlespeech.bj.bcebos.com/s2t/aishell/asr0/asr0_deepspeech2_online_aishell_ckpt_0.2.0.model.tar.gz
    tar xzfv $ckpt_dir/asr0_deepspeech2_online_aishell_ckpt_0.2.0.model.tar.gz -C $ckpt_dir
fi

lm=$data/zh_giga.no_cna_cmn.prune01244.klm
if [ ! -f $lm ]; then
    pushd $data
    wget -c https://deepspeech.bj.bcebos.com/zh_lm/zh_giga.no_cna_cmn.prune01244.klm
    popd
=======
if [ $stage -le 0 ] && [ $stop_stage -ge 0 ];then
    aishell_wav_scp=aishell_test.scp
    if [ ! -d $data/test ]; then
        pushd $data
        wget -c https://paddlespeech.bj.bcebos.com/s2t/paddle_asr_online/aishell_test.zip
        unzip  aishell_test.zip
        popd

        realpath $data/test/*/*.wav > $data/wavlist
        awk -F '/' '{ print $(NF) }' $data/wavlist | awk -F '.' '{ print $1 }' > $data/utt_id
        paste $data/utt_id $data/wavlist > $data/$aishell_wav_scp
    fi


    if [ ! -d $ckpt_dir ]; then
        mkdir -p $ckpt_dir
        wget -P $ckpt_dir -c https://paddlespeech.bj.bcebos.com/s2t/aishell/asr0/asr0_deepspeech2_online_aishell_ckpt_0.2.0.model.tar.gz
        tar xzfv $model_dir/asr0_deepspeech2_online_aishell_ckpt_0.2.0.model.tar.gz -C $ckpt_dir
    fi

    lm=$data/zh_giga.no_cna_cmn.prune01244.klm
    if [ ! -f $lm ]; then
        pushd $data
        wget -c https://deepspeech.bj.bcebos.com/zh_lm/zh_giga.no_cna_cmn.prune01244.klm
        popd
    fi
>>>>>>> ab656aab
fi

# 3. make feature
text=$data/test/text
label_file=./aishell_result
wer=./aishell_wer

export GLOG_logtostderr=1


if [ $stage -le 1 ] && [ $stop_stage -ge 1 ]; then
    # 3. gen linear feat
    cmvn=$data/cmvn.ark
    cmvn-json2kaldi --json_file=$ckpt_dir/data/mean_std.json --cmvn_write_path=$cmvn

    ./local/split_data.sh $data $data/$aishell_wav_scp $aishell_wav_scp $nj

    utils/run.pl JOB=1:$nj $data/split${nj}/JOB/feat.log \
    linear-spectrogram-wo-db-norm-ol \
        --wav_rspecifier=scp:$data/split${nj}/JOB/${aishell_wav_scp} \
        --feature_wspecifier=ark,scp:$data/split${nj}/JOB/feat.ark,$data/split${nj}/JOB/feat.scp \
        --cmvn_file=$cmvn \
        --streaming_chunk=0.36
fi

<<<<<<< HEAD
# 4. recognizer
utils/run.pl JOB=1:$nj $data/split${nj}/JOB/recog.wolm.log \
  ctc-prefix-beam-search-decoder-ol \
    --feature_rspecifier=scp:$data/split${nj}/JOB/feat.scp \
    --model_path=$model_dir/avg_1.jit.pdmodel \
    --params_path=$model_dir/avg_1.jit.pdiparams \
    --model_output_names=softmax_0.tmp_0,tmp_5,concat_0.tmp_0,concat_1.tmp_0 \
    --dict_file=$vocb_dir/vocab.txt \
    --result_wspecifier=ark,t:$data/split${nj}/JOB/result

cat $data/split${nj}/*/result > ${label_file}
utils/compute-wer.py --char=1 --v=1 ${label_file} $text > ${wer}

# 4. decode with lm
utils/run.pl JOB=1:$nj $data/split${nj}/JOB/recog.lm.log \
  ctc-prefix-beam-search-decoder-ol \
    --feature_rspecifier=scp:$data/split${nj}/JOB/feat.scp \
    --model_path=$model_dir/avg_1.jit.pdmodel \
    --params_path=$model_dir/avg_1.jit.pdiparams \
    --model_output_names=softmax_0.tmp_0,tmp_5,concat_0.tmp_0,concat_1.tmp_0 \
    --dict_file=$vocb_dir/vocab.txt \
    --lm_path=$lm \
    --result_wspecifier=ark,t:$data/split${nj}/JOB/result_lm


cat $data/split${nj}/*/result_lm > ${label_file}_lm
utils/compute-wer.py --char=1 --v=1 ${label_file}_lm $text > ${wer}_lm


graph_dir=./aishell_graph
if [ ! -d $graph_dir ]; then
    wget -c https://paddlespeech.bj.bcebos.com/s2t/paddle_asr_online/aishell_graph.zip
    unzip  aishell_graph.zip
=======
if [ $stage -le 2 ] && [ $stop_stage -ge 2 ];then
    #  recognizer
    utils/run.pl JOB=1:$nj $data/split${nj}/JOB/recog.wolm.log \
    ctc-prefix-beam-search-decoder-ol \
        --feature_rspecifier=scp:$data/split${nj}/JOB/feat.scp \
        --model_path=$model_dir/avg_1.jit.pdmodel \
        --param_path=$model_dir/avg_1.jit.pdiparams \
        --model_output_names=softmax_0.tmp_0,tmp_5,concat_0.tmp_0,concat_1.tmp_0 \
        --dict_file=$vocb_dir/vocab.txt \
        --result_wspecifier=ark,t:$data/split${nj}/JOB/result

    cat $data/split${nj}/*/result > $exp/${label_file}
    utils/compute-wer.py --char=1 --v=1 $exp/${label_file} $text > $exp/${wer}
>>>>>>> ab656aab
fi

if [ $stage -le 3 ] && [ $stop_stage -ge 3 ];then
    #  decode with lm
    utils/run.pl JOB=1:$nj $data/split${nj}/JOB/recog.lm.log \
    ctc-prefix-beam-search-decoder-ol \
        --feature_rspecifier=scp:$data/split${nj}/JOB/feat.scp \
        --model_path=$model_dir/avg_1.jit.pdmodel \
        --param_path=$model_dir/avg_1.jit.pdiparams \
        --model_output_names=softmax_0.tmp_0,tmp_5,concat_0.tmp_0,concat_1.tmp_0 \
        --dict_file=$vocb_dir/vocab.txt \
        --lm_path=$lm \
        --result_wspecifier=ark,t:$data/split${nj}/JOB/result_lm
 
    cat $data/split${nj}/*/result_lm > $exp/${label_file}_lm
    utils/compute-wer.py --char=1 --v=1 $exp/${label_file}_lm $text > $exp/${wer}_lm
fi

<<<<<<< HEAD
# 5. test TLG decoder
utils/run.pl JOB=1:$nj $data/split${nj}/JOB/recog.wfst.log \
  wfst-decoder-ol \
    --feature_rspecifier=scp:$data/split${nj}/JOB/feat.scp \
    --model_path=$model_dir/avg_1.jit.pdmodel \
    --params_path=$model_dir/avg_1.jit.pdiparams \
    --word_symbol_table=$graph_dir/words.txt \
    --model_output_names=softmax_0.tmp_0,tmp_5,concat_0.tmp_0,concat_1.tmp_0 \
     --graph_path=$graph_dir/TLG.fst --max_active=7500 \
    --acoustic_scale=1.2 \
    --result_wspecifier=ark,t:$data/split${nj}/JOB/result_tlg
=======
>>>>>>> ab656aab

wfst=$data/wfst/
mkdir -p $wfst
if [ ! -f $wfst/aishell_graph.zip ]; then
    pushd $wfst
    wget -c https://paddlespeech.bj.bcebos.com/s2t/paddle_asr_online/aishell_graph.zip
    unzip aishell_graph.zip
    popd
fi

graph_dir=$wfst/aishell_graph
if [ $stage -le 4 ] && [ $stop_stage -ge 4 ]; then
    #  TLG decoder
    utils/run.pl JOB=1:$nj $data/split${nj}/JOB/recog.wfst.log \
    wfst-decoder-ol \
        --feature_rspecifier=scp:$data/split${nj}/JOB/feat.scp \
        --model_path=$model_dir/avg_1.jit.pdmodel \
        --param_path=$model_dir/avg_1.jit.pdiparams \
        --word_symbol_table=$graph_dir/words.txt \
        --model_output_names=softmax_0.tmp_0,tmp_5,concat_0.tmp_0,concat_1.tmp_0 \
        --graph_path=$graph_dir/TLG.fst --max_active=7500 \
        --acoustic_scale=1.2 \
        --result_wspecifier=ark,t:$data/split${nj}/JOB/result_tlg

    cat $data/split${nj}/*/result_tlg > $exp/${label_file}_tlg
    utils/compute-wer.py --char=1 --v=1 $exp/${label_file}_tlg $text > $exp/${wer}_tlg
fi<|MERGE_RESOLUTION|>--- conflicted
+++ resolved
@@ -29,32 +29,6 @@
 mkdir -p exp
 exp=$PWD/exp
 
-<<<<<<< HEAD
-aishell_wav_scp=aishell_test.scp
-if [ ! -d $data/test ]; then
-    pushd $data
-    wget -c https://paddlespeech.bj.bcebos.com/s2t/paddle_asr_online/aishell_test.zip
-    unzip  aishell_test.zip
-    popd
-
-    realpath $data/test/*/*.wav > $data/wavlist
-    awk -F '/' '{ print $(NF) }' $data/wavlist | awk -F '.' '{ print $1 }' > $data/utt_id
-    paste $data/utt_id $data/wavlist > $data/$aishell_wav_scp
-fi
-
-
-if [ ! -d $ckpt_dir ]; then
-    mkdir -p $ckpt_dir
-    wget -P $ckpt_dir -c https://paddlespeech.bj.bcebos.com/s2t/aishell/asr0/asr0_deepspeech2_online_aishell_ckpt_0.2.0.model.tar.gz
-    tar xzfv $ckpt_dir/asr0_deepspeech2_online_aishell_ckpt_0.2.0.model.tar.gz -C $ckpt_dir
-fi
-
-lm=$data/zh_giga.no_cna_cmn.prune01244.klm
-if [ ! -f $lm ]; then
-    pushd $data
-    wget -c https://deepspeech.bj.bcebos.com/zh_lm/zh_giga.no_cna_cmn.prune01244.klm
-    popd
-=======
 if [ $stage -le 0 ] && [ $stop_stage -ge 0 ];then
     aishell_wav_scp=aishell_test.scp
     if [ ! -d $data/test ]; then
@@ -81,7 +55,6 @@
         wget -c https://deepspeech.bj.bcebos.com/zh_lm/zh_giga.no_cna_cmn.prune01244.klm
         popd
     fi
->>>>>>> ab656aab
 fi
 
 # 3. make feature
@@ -107,55 +80,19 @@
         --streaming_chunk=0.36
 fi
 
-<<<<<<< HEAD
-# 4. recognizer
-utils/run.pl JOB=1:$nj $data/split${nj}/JOB/recog.wolm.log \
-  ctc-prefix-beam-search-decoder-ol \
-    --feature_rspecifier=scp:$data/split${nj}/JOB/feat.scp \
-    --model_path=$model_dir/avg_1.jit.pdmodel \
-    --params_path=$model_dir/avg_1.jit.pdiparams \
-    --model_output_names=softmax_0.tmp_0,tmp_5,concat_0.tmp_0,concat_1.tmp_0 \
-    --dict_file=$vocb_dir/vocab.txt \
-    --result_wspecifier=ark,t:$data/split${nj}/JOB/result
-
-cat $data/split${nj}/*/result > ${label_file}
-utils/compute-wer.py --char=1 --v=1 ${label_file} $text > ${wer}
-
-# 4. decode with lm
-utils/run.pl JOB=1:$nj $data/split${nj}/JOB/recog.lm.log \
-  ctc-prefix-beam-search-decoder-ol \
-    --feature_rspecifier=scp:$data/split${nj}/JOB/feat.scp \
-    --model_path=$model_dir/avg_1.jit.pdmodel \
-    --params_path=$model_dir/avg_1.jit.pdiparams \
-    --model_output_names=softmax_0.tmp_0,tmp_5,concat_0.tmp_0,concat_1.tmp_0 \
-    --dict_file=$vocb_dir/vocab.txt \
-    --lm_path=$lm \
-    --result_wspecifier=ark,t:$data/split${nj}/JOB/result_lm
-
-
-cat $data/split${nj}/*/result_lm > ${label_file}_lm
-utils/compute-wer.py --char=1 --v=1 ${label_file}_lm $text > ${wer}_lm
-
-
-graph_dir=./aishell_graph
-if [ ! -d $graph_dir ]; then
-    wget -c https://paddlespeech.bj.bcebos.com/s2t/paddle_asr_online/aishell_graph.zip
-    unzip  aishell_graph.zip
-=======
 if [ $stage -le 2 ] && [ $stop_stage -ge 2 ];then
     #  recognizer
     utils/run.pl JOB=1:$nj $data/split${nj}/JOB/recog.wolm.log \
     ctc-prefix-beam-search-decoder-ol \
         --feature_rspecifier=scp:$data/split${nj}/JOB/feat.scp \
         --model_path=$model_dir/avg_1.jit.pdmodel \
-        --param_path=$model_dir/avg_1.jit.pdiparams \
+        --params_path=$model_dir/avg_1.jit.pdiparams \
         --model_output_names=softmax_0.tmp_0,tmp_5,concat_0.tmp_0,concat_1.tmp_0 \
         --dict_file=$vocb_dir/vocab.txt \
         --result_wspecifier=ark,t:$data/split${nj}/JOB/result
 
     cat $data/split${nj}/*/result > $exp/${label_file}
     utils/compute-wer.py --char=1 --v=1 $exp/${label_file} $text > $exp/${wer}
->>>>>>> ab656aab
 fi
 
 if [ $stage -le 3 ] && [ $stop_stage -ge 3 ];then
@@ -164,7 +101,7 @@
     ctc-prefix-beam-search-decoder-ol \
         --feature_rspecifier=scp:$data/split${nj}/JOB/feat.scp \
         --model_path=$model_dir/avg_1.jit.pdmodel \
-        --param_path=$model_dir/avg_1.jit.pdiparams \
+        --params_path=$model_dir/avg_1.jit.pdiparams \
         --model_output_names=softmax_0.tmp_0,tmp_5,concat_0.tmp_0,concat_1.tmp_0 \
         --dict_file=$vocb_dir/vocab.txt \
         --lm_path=$lm \
@@ -174,20 +111,6 @@
     utils/compute-wer.py --char=1 --v=1 $exp/${label_file}_lm $text > $exp/${wer}_lm
 fi
 
-<<<<<<< HEAD
-# 5. test TLG decoder
-utils/run.pl JOB=1:$nj $data/split${nj}/JOB/recog.wfst.log \
-  wfst-decoder-ol \
-    --feature_rspecifier=scp:$data/split${nj}/JOB/feat.scp \
-    --model_path=$model_dir/avg_1.jit.pdmodel \
-    --params_path=$model_dir/avg_1.jit.pdiparams \
-    --word_symbol_table=$graph_dir/words.txt \
-    --model_output_names=softmax_0.tmp_0,tmp_5,concat_0.tmp_0,concat_1.tmp_0 \
-     --graph_path=$graph_dir/TLG.fst --max_active=7500 \
-    --acoustic_scale=1.2 \
-    --result_wspecifier=ark,t:$data/split${nj}/JOB/result_tlg
-=======
->>>>>>> ab656aab
 
 wfst=$data/wfst/
 mkdir -p $wfst
@@ -205,7 +128,7 @@
     wfst-decoder-ol \
         --feature_rspecifier=scp:$data/split${nj}/JOB/feat.scp \
         --model_path=$model_dir/avg_1.jit.pdmodel \
-        --param_path=$model_dir/avg_1.jit.pdiparams \
+        --params_path=$model_dir/avg_1.jit.pdiparams \
         --word_symbol_table=$graph_dir/words.txt \
         --model_output_names=softmax_0.tmp_0,tmp_5,concat_0.tmp_0,concat_1.tmp_0 \
         --graph_path=$graph_dir/TLG.fst --max_active=7500 \
